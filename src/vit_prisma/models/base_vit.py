--- conflicted
+++ resolved
@@ -171,14 +171,8 @@
         x = self.ln_final(residual)
         self.hook_ln_final(x)
 
-<<<<<<< HEAD
         if self.cfg.classification_type == "gaap":  # GAAP
-=======
-        if self.cfg.classification_type == 'last_hidden':
-            return x # No head
-            
-        elif self.cfg.classification_type == 'gaap':  # GAAP
->>>>>>> 91fee793
+
             x = x.mean(dim=1)
             print(self.cfg.return_type)
         elif self.cfg.classification_type == "cls":  # CLS token
