"""Most of this is just copied over from Arthur's code and slightly simplified:
https://github.com/ArthurConmy/sae/blob/main/sae/model.py
"""

import gzip
import logging
import math
import os
import pickle
from abc import ABC, abstractmethod

# import fields
from dataclasses import fields
from typing import Any, Callable

import einops
import torch
from line_profiler import profile
from torch import nn

from vit_prisma.prisma_tools.hook_point import HookPoint
from vit_prisma.prisma_tools.hooked_root_module import HookedRootModule
from vit_prisma.sae.config import VisionModelSAERunnerConfig
from vit_prisma.sae.training.geometric_median import (
    compute_geometric_median,
)  # Note: this is the SAE Lens 3 version, not SAE Lens 2 version


class SparseAutoencoder(HookedRootModule, ABC):
    """ """

    def __init__(
        self,
        cfg: VisionModelSAERunnerConfig,
    ):
        super().__init__()
        self.cfg = cfg
        self.d_in = cfg.d_in
        if not isinstance(self.d_in, int):
            raise ValueError(
                f"d_in must be an int but was {self.d_in}; {type(self.d_in)}"
            )
        assert cfg.d_sae is not None  # keep pyright happy
        self.d_sae = cfg.d_sae
        self.l1_coefficient = cfg.l1_coefficient
        self.lp_norm = cfg.lp_norm
        self.dtype = cfg.dtype
        self.device = cfg.device
        self.initialization_method = cfg.initialization_method
        self.zero_loss = torch.tensor(0.0, dtype=self.dtype, device=self.device)

        self.initialize_sae_weights()

        self.hook_sae_in = HookPoint()
        self.hook_hidden_pre = HookPoint()
        self.hook_hidden_post = HookPoint()
        self.hook_sae_out = HookPoint()

        # handle run time activation normalization if needed:
        if self.cfg.normalize_activations == "constant_norm_rescale":

            #  we need to scale the norm of the input and store the scaling factor
            def run_time_activation_norm_fn_in(x: torch.Tensor) -> torch.Tensor:
                self.x_norm_coeff = (self.cfg.d_in**0.5) / x.norm(dim=-1, keepdim=True)
                x = x * self.x_norm_coeff
                return x

            def run_time_activation_norm_fn_out(x: torch.Tensor) -> torch.Tensor:  #
                x = x / self.x_norm_coeff
                del self.x_norm_coeff  # prevents reusing
                return x

            self.run_time_activation_norm_fn_in = run_time_activation_norm_fn_in
            self.run_time_activation_norm_fn_out = run_time_activation_norm_fn_out
        elif self.cfg.normalize_activations == "layer_norm":

            #  we need to scale the norm of the input and store the scaling factor
            def run_time_activation_ln_in(
                x: torch.Tensor, eps: float = 1e-5
            ) -> torch.Tensor:
                mu = x.mean(dim=-1, keepdim=True)
                x = x - mu
                std = x.std(dim=-1, keepdim=True)
                x = x / (std + eps)
                self.ln_mu = mu
                self.ln_std = std
                return x

            def run_time_activation_ln_out(x: torch.Tensor, eps: float = 1e-5):
                return x * self.ln_std + self.ln_mu

            self.run_time_activation_norm_fn_in = run_time_activation_ln_in
            self.run_time_activation_norm_fn_out = run_time_activation_ln_out
        else:
            self.run_time_activation_norm_fn_in = lambda x: x
            self.run_time_activation_norm_fn_out = lambda x: x

        self.activation_fn = get_activation_fn(
            self.cfg.activation_fn_str, **self.cfg.activation_fn_kwargs
        )

        self.setup()  # Required for `HookedRootModule`s

    def initialize_weights(self, out_features, in_features):
        """
        Initialize weights for the Sparse Autoencoder.

        This function uses Kaiming uniform initialization and then normalizes
        the weights to have unit normls
         along the output dimension.

        Args:
        out_features (int): Number of output features
        in_features (int): Number of input features

        Returns:
        torch.Tensor: Initialized weight matrix
        """
        weight = torch.empty(
            out_features, in_features, dtype=self.dtype, device=self.device
        )

        # Kaiming uniform initialization
        nn.init.kaiming_uniform_(weight, a=math.sqrt(5))

        # Normalize to unit norm along output dimension
        with torch.no_grad():
            weight /= torch.norm(weight, dim=1, keepdim=True)

        return weight

    @abstractmethod
    def encode(self, x: torch.Tensor): ...

    @abstractmethod
    def decode(self, features: torch.Tensor): ...

    @abstractmethod
    def initialize_sae_weights(self): ...

    @abstractmethod
    def forward(self, x: torch.Tensor, dead_neuron_mask: torch.Tensor = None): ...

    def _compute_mse_loss(self, x: torch.Tensor, sae_out: torch.Tensor) -> torch.Tensor:
        x_centred = x - x.mean(dim=0, keepdim=True)
        mse_loss = torch.nn.functional.mse_loss(sae_out, x.detach(), reduction="none")
        norm_factor = torch.norm(x_centred, p=2, dim=-1, keepdim=True)
        mse_loss = (mse_loss / norm_factor).mean()
        return mse_loss


    def _compute_ghost_residual_loss(
        self,
        x: torch.Tensor,
        sae_out: torch.Tensor,
        hidden_pre: torch.Tensor,
        dead_neuron_mask: torch.Tensor,
    ) -> torch.Tensor:
        # Compute residuals
        residual = x - sae_out
        residual_centred = residual - residual.mean(dim=0, keepdim=True)
        l2_norm_residual = torch.norm(residual, dim=-1)

        # Compute ghost output from dead neurons
        feature_acts_dead_neurons_only = torch.exp(hidden_pre[:, dead_neuron_mask])
        ghost_out = feature_acts_dead_neurons_only @ self.W_dec[dead_neuron_mask, :]
        l2_norm_ghost_out = torch.norm(ghost_out, dim=-1)
        norm_scaling_factor = l2_norm_residual / (1e-6 + l2_norm_ghost_out * 2)
        ghost_out = ghost_out * norm_scaling_factor[:, None].detach()

        # Compute ghost residual loss
        mse_loss_ghost_resid = (
            torch.pow((ghost_out - residual.detach().float()), 2)
            / (residual_centred.detach() ** 2).sum(dim=-1, keepdim=True).sqrt()
        )
        mse_rescaling_factor = (
            self._compute_mse_loss(x, sae_out) / (mse_loss_ghost_resid + 1e-6)
        ).detach()
        mse_loss_ghost_resid = (mse_rescaling_factor * mse_loss_ghost_resid).mean()
        return mse_loss_ghost_resid

    @torch.no_grad()
    def initialize_b_dec_with_precalculated(self, origin: torch.Tensor):
        out = origin.clone().detach().to(dtype=self.dtype, device=self.device)
        self.b_dec.data = out

    @torch.no_grad()
    def initialize_b_dec(self, all_activations: torch.Tensor):
        if self.cfg.b_dec_init_method == "geometric_median":
            self.initialize_b_dec_with_geometric_median(all_activations)
        elif self.cfg.b_dec_init_method == "mean":
            self.initialize_b_dec_with_mean(all_activations)
        elif self.cfg.b_dec_init_method == "zeros":
            pass
        else:
            raise ValueError(
                f"Unexpected b_dec_init_method: {self.cfg.b_dec_init_method}"
            )

    @torch.no_grad()
    def initialize_b_dec_with_geometric_median(self, all_activations: torch.Tensor):
        previous_b_dec = self.b_dec.clone().cpu()
        out = compute_geometric_median(
            all_activations, skip_typechecks=True, maxiter=100, per_component=False
        ).median

        previous_distances = torch.norm(all_activations - previous_b_dec, dim=-1)
        distances = torch.norm(all_activations - out, dim=-1)

        logging.info("Reinitializing b_dec with geometric median of activations")
        logging.info(
            f"Previous distances: {previous_distances.median(0).values.mean().item()}"
        )
        logging.info(f"New distances: {distances.median(0).values.mean().item()}")

        out = torch.tensor(out, dtype=self.dtype, device=self.device)
        self.b_dec.data = out

    @torch.no_grad()
    def initialize_b_dec_with_mean(self, all_activations: torch.Tensor):
        previous_b_dec = self.b_dec.clone().cpu()
        out = all_activations.mean(dim=0)

        previous_distances = torch.norm(all_activations - previous_b_dec, dim=-1)
        distances = torch.norm(all_activations - out, dim=-1)

        logging.info("Reinitializing b_dec with mean of activations")
        logging.info(
            f"Previous distances: {previous_distances.median(0).values.mean().item()}"
        )
        logging.info(f"New distances: {distances.median(0).values.mean().item()}")

        self.b_dec.data = out.to(self.dtype).to(self.device)

    @torch.no_grad()
    def get_test_loss(self, batch_tokens: torch.Tensor, model: HookedRootModule):
        """
        A method for running the model with the SAE activations in order to return the loss.
        returns per token loss when activations are substituted in.
        """
        head_index = self.cfg.hook_point_head_index

        def standard_replacement_hook(activations: torch.Tensor, hook: Any):
            activations = self.forward(activations)[0].to(activations.dtype)
            return activations

        def head_replacement_hook(activations: torch.Tensor, hook: Any):
            new_actions = self.forward(activations[:, :, head_index])[0].to(
                activations.dtype
            )
            activations[:, :, head_index] = new_actions
            return activations

        replacement_hook = (
            standard_replacement_hook if head_index is None else head_replacement_hook
        )

        ce_loss_with_recons = model.run_with_hooks(
            batch_tokens,
            return_type="loss",
            fwd_hooks=[(self.cfg.hook_point, replacement_hook)],
        )

        return ce_loss_with_recons

    @torch.no_grad()
    def set_decoder_norm_to_unit_norm(self):
        self.W_dec.data /= torch.norm(self.W_dec.data, dim=1, keepdim=True)

    @torch.no_grad()
    def remove_gradient_parallel_to_decoder_directions(self):
        """
        Update grads so that they remove the parallel component
            (d_sae, d_in) shape
        """

        parallel_component = einops.einsum(
            self.W_dec.grad,
            self.W_dec.data,
            "d_sae d_in, d_sae d_in -> d_sae",
        )
        assert parallel_component is not None  # keep pyright happy

        self.W_dec.grad -= einops.einsum(
            parallel_component,
            self.W_dec.data,
            "d_sae, d_sae d_in -> d_sae d_in",
        )

    def save_model(self, path: str):
        """
        Basic save function for the model. Saves the model's state_dict and the config used to train it.
        """

        # check if path exists
        folder = os.path.dirname(path)
        os.makedirs(folder, exist_ok=True)

        state_dict = {"cfg": self.cfg, "state_dict": self.state_dict()}

        if path.endswith(".pt"):
            torch.save(state_dict, path)
        elif path.endswith("pkl.gz"):
            with gzip.open(path, "wb") as f:
                pickle.dump(state_dict, f)
        else:
            raise ValueError(
                f"Unexpected file extension: {path}, supported extensions are .pt and .pkl.gz"
            )

        print(f"Saved SAE to {path}")

    @classmethod
    def load_from_pretrained_legacy_saelens_v2(cls, path: str, current_cfg=None):
        """
        Load function for the model. Loads the model's state_dict and the config used to train it.
        This method can be called directly on the class, without needing an instance.
        """
        from vit_prisma.sae.sae_utils import map_legacy_sae_lens_2_to_prisma_repo

        # Ensure the file exists
        if not os.path.isfile(path):
            raise FileNotFoundError(f"No file found at specified path: {path}")

        # Load the state dictionary
        if path.endswith(".pt"):
            try:
                if torch.backends.mps.is_available():
                    state_dict = torch.load(
                        path, map_location="mps", weights_only=False
                    )
                else:
                    state_dict = torch.load(path, weights_only=False)
            except Exception as e:
                raise IOError(f"Error loading the state dictionary from .pt file: {e}")
        elif path.endswith(".pkl.gz"):
            try:
                with gzip.open(path, "rb") as f:
                    state_dict = pickle.load(f)
            except Exception as e:
                raise IOError(
                    f"Error loading the state dictionary from .pkl.gz file: {e}"
                )
        elif path.endswith(".pkl"):
            try:
                with open(path, "rb") as f:
                    state_dict = pickle.load(f)
            except Exception as e:
                raise IOError(f"Error loading the state dictionary from .pkl file: {e}")
        else:
            raise ValueError(
                f"Unexpected file extension: {path}, supported extensions are .pt, .pkl, and .pkl.gz"
            )

        # Extract the config and model state dict
        if "config" in state_dict and "autoencoder" in state_dict:
            old_config = state_dict["config"]
            model_state_dict = state_dict["autoencoder"]["state_dict"]
        else:
            raise ValueError(
                "The loaded state dictionary must contain 'config' and 'autoencoder' keys"
            )

        mapped_config = map_legacy_sae_lens_2_to_prisma_repo(old_config)

        # Remove any fields that are not in VisionModelSAERunnerConfig
        valid_fields = set(field.name for field in fields(VisionModelSAERunnerConfig))
        mapped_config = {k: v for k, v in mapped_config.items() if k in valid_fields}

        config = VisionModelSAERunnerConfig(**mapped_config)

        # Update loaded config with current config if provided
        if current_cfg is not None:
            for key, value in vars(current_cfg).items():
                if hasattr(config, key):
                    setattr(config, key, value)

        # Fix the naming schema
        hook_point_layer = config.hook_point_layer
        if isinstance(hook_point_layer, list) and len(hook_point_layer) == 1:
            hook_point_layer = hook_point_layer[0]  # Extract the single integer

        # Construct the correct key
        hook_point = f"blocks.{hook_point_layer}.hook_mlp_out"
        config.hook_point = hook_point

        # Instantiate the appropriate subclass based on architecture
        if config.architecture == "standard":
            model_cls = StandardSparseAutoencoder
        elif config.architecture == "gated":
            model_cls = GatedSparseAutoencoder
        else:
            raise ValueError(f"Unsupported architecture type: {config.architecture}")

        # Create an instance of the class using the loaded configuration
        instance = model_cls(cfg=config)
        instance.load_state_dict(model_state_dict)

        return instance

        # # Convert config to VisionModelSAERunnerConfig if necessary
        # if not isinstance(config, VisionModelSAERunnerConfig):
        #     config = VisionModelSAERunnerConfig(**config)

        # # Handle legacy issues
        # if not hasattr(config, "activation_fn_kwargs"):
        #     config.activation_fn_kwargs = {}

        # # Update loaded config with current config if provided
        # if current_cfg is not None:
        #     for key, value in vars(current_cfg).items():
        #         if hasattr(config, key):
        #             setattr(config, key, value)

        # # Create an instance of the class using the loaded configuration
        # instance = cls(cfg=config)
        # instance.load_state_dict(model_state_dict)

        # return instance

    @classmethod
    def load_from_pretrained(cls, weights_path, current_cfg=None, config_path=None):
        """
        Load function for the model. Can handle either:
        1. A single weights_path containing both config and weights (legacy format)
        2. Separate config_path and weights_path
        3. HuggingFace-style paths

        Args:
            weights_path (str): Path to weights file or HuggingFace repo ID
            config_path (str, optional): Path to config.json file. If None, will look for config in weights_path
            current_cfg: Optional configuration to override loaded settings
        """

        def load_config_from_json(config_path):
            """Helper to load and parse config from JSON."""
            from vit_prisma.sae.config import VisionModelSAERunnerConfig

            return VisionModelSAERunnerConfig.load_config(config_path)

        def load_weights(path, device=None):
            """Helper to load weights with appropriate device mapping."""
            if device:
                return torch.load(path, map_location=device, weights_only=False)
            return torch.load(path, weights_only=False)

        # Check if weights file exists
        if not os.path.isfile(weights_path):
            raise FileNotFoundError(f"No weights file found at: {weights_path}")

        # Set device
        device = "mps" if torch.backends.mps.is_available() else None

        # Try loading weights file
        if weights_path.endswith(".pt"):
            try:
                state_dict = load_weights(weights_path, device)
            except Exception as e:
                raise IOError(f"Error loading the state dictionary from .pt file: {e}")
        elif weights_path.endswith(".pkl.gz"):
            try:
                with gzip.open(weights_path, "rb") as f:
                    state_dict = pickle.load(f)
            except Exception as e:
                raise IOError(f"Error loading from .pkl.gz file: {e}")
        elif weights_path.endswith(".pkl"):
            try:
                with open(weights_path, "rb") as f:
                    state_dict = pickle.load(f)
            except Exception as e:
                raise IOError(f"Error loading from .pkl file: {e}")
        else:
            raise ValueError(f"Unexpected file extension: {weights_path}")

        # Check if this is legacy format (combined config and weights)
        is_legacy = (
            isinstance(state_dict, dict)
            and "cfg" in state_dict
            and "state_dict" in state_dict
        )

        if is_legacy and config_path is None:
            # Use config from legacy file
            loaded_cfg = state_dict["cfg"]
            weights = state_dict["state_dict"]
        else:
            # Handle separate config and weights
            # Look for config.json in same directory as weights
            config_path = os.path.join(os.path.dirname(weights_path), "config.json")
            if not os.path.isfile(config_path):
                raise FileNotFoundError(
                    f"No config file found at {config_path} and no legacy format detected"
                )

            # Load config and weights separately
            loaded_cfg = load_config_from_json(config_path)
            weights = state_dict if not is_legacy else state_dict["state_dict"]

        # Set device in config if using MPS
        if device == "mps":
            loaded_cfg.device = "mps"

        # Handle legacy activation function kwargs
        if not hasattr(loaded_cfg, "activation_fn_kwargs"):
            if hasattr(loaded_cfg, "activation_fn_str"):
                if loaded_cfg.activation_fn_str == "relu":
                    loaded_cfg.activation_fn_kwargs = {}
                elif loaded_cfg.activation_fn_str == "leaky_relu":
                    loaded_cfg.activation_fn_kwargs = {"negative_slope": 0.01}
                else:
                    loaded_cfg.activation_fn_kwargs = {}
            else:
                loaded_cfg.activation_fn_kwargs = {}

        # Update loaded config with current config if provided
        if current_cfg is not None:
            for key, value in zip(current_cfg.keys(), current_cfg.values()):
                if hasattr(loaded_cfg, key):
                    setattr(loaded_cfg, key, value)

        # Instantiate the appropriate subclass based on architecture
        if loaded_cfg.architecture == "standard":
            model_cls = StandardSparseAutoencoder
        elif loaded_cfg.architecture == "gated":
            model_cls = GatedSparseAutoencoder
        else:
            raise ValueError(
                f"Unsupported architecture type: {loaded_cfg.architecture}"
            )

        # Create and load model
        instance = model_cls(cfg=loaded_cfg)
        instance.load_state_dict(weights)

        return instance

    def get_name(self):
        sae_name = f"sparse_autoencoder_{self.cfg.model_name}_{self.cfg.hook_point}_{self.cfg.d_sae}"
        return sae_name


class StandardSparseAutoencoder(SparseAutoencoder):

    def initialize_sae_weights(self):
        self.W_dec = nn.Parameter(self.initialize_weights(self.d_sae, self.d_in))

        if self.initialization_method == "independent":
            self.W_enc = nn.Parameter(self.initialize_weights(self.d_in, self.d_sae))
        elif self.initialization_method == "encoder_transpose_decoder":
            self.W_enc = nn.Parameter(self.W_dec.data.t().clone())
        else:
            raise ValueError(
                f"Unknown initialization method: {self.initialization_method}"
            )

        self.b_enc = nn.Parameter(
            torch.zeros(self.d_sae, dtype=self.dtype, device=self.device)
        )

        self.b_dec = nn.Parameter(
            torch.zeros(self.d_in, dtype=self.dtype, device=self.device)
        )

    def encode(self, x: torch.Tensor, return_hidden_pre: bool = False):
        # move x to correct dtype
        x = x.to(self.dtype)

        sae_in = self.run_time_activation_norm_fn_in(x)

        sae_in = self.hook_sae_in(
            sae_in - self.b_dec
        )  # Remove decoder bias as per Anthropic

        hidden_pre = self.hook_hidden_pre(
            einops.einsum(
                sae_in,
                self.W_enc,
                "... d_in, d_in d_sae -> ... d_sae",
            )
            + self.b_enc
        )

        feature_acts = self.hook_hidden_post(self.activation_fn(hidden_pre))

        if return_hidden_pre:
            return sae_in, feature_acts, hidden_pre

        return sae_in, feature_acts

    def decode(self, features: torch.Tensor):
        sae_out = self.hook_sae_out(
            einops.einsum(
                features,
                self.W_dec,
                "... d_sae, d_sae d_in -> ... d_in",
            )
            + self.b_dec
        )

        sae_out = self.run_time_activation_norm_fn_out(sae_out)

        return sae_out

    def forward(
        self, x: torch.Tensor, dead_neuron_mask: torch.Tensor = None, *args, **kwargs
        
    ):

<<<<<<< HEAD
      
        # if self.cfg.cls_token_only and not self.cfg.is_training: # only pass in CLS token if CLS SAE
        #     remaining_patches = x[:, 1:, :]
        #     x = x[:, 0:1, :]
        # if self.cfg.use_patches_only and not self.cfg.is_training: # only pass in patches token if Patch SAE
        #     remaining_patches = x[:, 0:1,:]
        #     x = x[:, 1:, :]
=======
        if not self.cfg.is_training:
            if self.cfg.cls_token_only: # only pass in CLS token if CLS SAE
                remaining_patches = x[:, 1:, :]
                x = x[:, 0, :]
            if self.cfg.use_patches_only: # only pass in patches token if Patch SAE
                remaining_patches = x[:, 0,:]
                x = x[:, 1:, :]
>>>>>>> a7b7b643

        # Encode input and get feature activations and pre-activation hidden state
        _, feature_acts, hidden_pre = self.encode(x, return_hidden_pre=True)
        sae_out = self.decode(feature_acts)

        # Compute MSE loss, normalized by input centering
        mse_loss = self._compute_mse_loss(x, sae_out)

        # Compute ghost residual loss if required
        if self.cfg.use_ghost_grads and self.training and dead_neuron_mask is not None:
            mse_loss_ghost_resid = self._compute_ghost_residual_loss(
                x, sae_out, hidden_pre, dead_neuron_mask
            )
        else:
            mse_loss_ghost_resid = self.zero_loss

        # Compute sparsity loss
        sparsity = feature_acts.norm(p=self.lp_norm, dim=1).mean(dim=(0,))

        # Combine losses based on activation function type
        l1_loss = (
            self.l1_coefficient * sparsity
            if self.cfg.activation_fn_str != "topk"
            else None
        )

        loss = mse_loss + (l1_loss if l1_loss is not None else 0) + mse_loss_ghost_resid

        # Placeholder for auxiliary reconstruction loss
        aux_reconstruction_loss = torch.tensor(0.0) 

        # if self.cfg.cls_token_only and not self.cfg.is_training:
        #     sae_out = torch.cat((sae_out, remaining_patches), dim=1)
        # if self.cfg.use_patches_only and not self.cfg.is_training:
        #     sae_out = torch.cat((remaining_patches, sae_out), dim=1)

        if self.cfg.return_out_only: # to work with HookedSAEViT efficiently
            return sae_out

        return (
            sae_out,
            feature_acts,
            loss,
            mse_loss,
            l1_loss,
            mse_loss_ghost_resid,
            aux_reconstruction_loss,
        )


class GatedSparseAutoencoder(SparseAutoencoder):

    def __init__(
        self,
        cfg: VisionModelSAERunnerConfig,
    ):
        super().__init__(cfg)
        assert (
            self.cfg.use_ghost_grads == False
        ), "Gated SAE does not support ghost grads"

    def initialize_sae_weights(self):
        self.W_enc = nn.Parameter(
            torch.nn.init.kaiming_uniform_(
                torch.empty(
                    self.cfg.d_in, self.cfg.d_sae, dtype=self.dtype, device=self.device
                )
            )
        )

        self.b_gate = nn.Parameter(
            torch.zeros(self.cfg.d_sae, dtype=self.dtype, device=self.device)
        )

        self.r_mag = nn.Parameter(
            torch.zeros(self.cfg.d_sae, dtype=self.dtype, device=self.device)
        )

        self.b_mag = nn.Parameter(
            torch.zeros(self.cfg.d_sae, dtype=self.dtype, device=self.device)
        )

        self.W_dec = nn.Parameter(
            torch.nn.init.kaiming_uniform_(
                torch.empty(
                    self.cfg.d_sae, self.cfg.d_in, dtype=self.dtype, device=self.device
                )
            )
        )

        self.b_enc = nn.Parameter(
            torch.zeros(self.d_sae, dtype=self.dtype, device=self.device)
        )

        self.b_dec = nn.Parameter(
            torch.zeros(self.d_in, dtype=self.dtype, device=self.device)
        )

    def encode(self, x: torch.Tensor):
        x = x.to(self.dtype)
        x = self.run_time_activation_norm_fn_in(x)

        sae_in = self.hook_sae_in(x - self.b_dec)

        # Gating path
        gating_pre_activation = sae_in @ self.W_enc + self.b_gate
        active_features = (gating_pre_activation > 0).to(self.dtype)

        # Magnitude path with weight sharing
        magnitude_pre_activation = sae_in @ (self.W_enc * self.r_mag.exp()) + self.b_mag

        feature_magnitudes = self.activation_fn(magnitude_pre_activation)

        feature_acts = self.hook_hidden_post(active_features * feature_magnitudes)

        return sae_in, feature_acts

    def decode(self, features: torch.Tensor):
        sae_out = self.hook_sae_out(
            einops.einsum(
                features,
                self.W_dec,
                "... d_sae, d_sae d_in -> ... d_in",
            )
            + self.b_dec
        )

        sae_out = self.run_time_activation_norm_fn_out(sae_out)

        return sae_out

    def forward(self, x: torch.Tensor, *args, **kwargs):
        # Encode input and get feature activations and pre-activation hidden state

        # if self.cfg.cls_token_only and not self.cfg.is_training: # only pass in CLS token if CLS SAE
        #     remaining_patches = x[:, 1:, :]
        #     x = x[:, 0:1, :]
        # if self.cfg.use_patches_only and not self.cfg.is_training: # only pass in patches token if Patch SAE
        #     remaining_patches = x[:, 0:1,:]
        #     x = x[:, 1:, :]


        
        sae_in, feature_acts = self.encode(x)
        sae_out = self.decode(feature_acts)

        # Compute MSE loss, normalized by input centering
        mse_loss = self._compute_mse_loss(x, sae_out)

        # Compute gate activations
        pi_gate_act = self._compute_gate_activation(sae_in)

        # Compute sparsity (L1) loss
        l1_loss = (
            self._compute_l1_loss(pi_gate_act)
            if self.cfg.activation_fn_str != "topk"
            else self.zero_loss
        )

        # Compute auxiliary reconstruction loss
        aux_reconstruction_loss = self._compute_aux_reconstruction_loss(
            pi_gate_act, sae_in
        )

        loss = mse_loss + l1_loss + aux_reconstruction_loss

        # Initialize ghost residual loss (not used for gated SAEs)
        mse_loss_ghost_resid = self.zero_loss


        
<<<<<<< HEAD
        # if self.cfg.cls_token_only and not self.cfg.is_training:
        #     sae_out = torch.cat((sae_out, remaining_patches), dim=1)
        # if self.cfg.use_patches_only and not self.cfg.is_training:
        #     sae_out = torch.cat((remaining_patches, sae_out), dim=1)
=======
        if self.cfg.cls_token_only and not self.cfg.is_training:
            sae_out = torch.cat((sae_out, remaining_patches), dim=1)
        if self.cfg.use_patches_only and not self.cfg.is_training:
            sae_out = torch.cat((remaining_patches, sae_out), dim=1)
        
        if self.cfg.return_out_only: # to work with HookedSAEViT efficiently
            return sae_out
>>>>>>> a7b7b643

        return (
            sae_out,
            feature_acts,
            loss,
            mse_loss,
            l1_loss,
            mse_loss_ghost_resid,
            aux_reconstruction_loss,
        )

    def _compute_gate_activation(self, sae_in: torch.Tensor) -> torch.Tensor:
        """Compute gate activations based on configuration."""
        pi_gate = sae_in @ self.W_enc + self.b_gate
        if self.cfg.activation_fn_str == "topk":
            return self.activation_fn(pi_gate)
        return torch.relu(pi_gate)

    def _compute_l1_loss(self, pi_gate_act: torch.Tensor) -> torch.Tensor:
        """Compute sparsity (L1) loss."""
        return (
            self.l1_coefficient
            * torch.sum(pi_gate_act * self.W_dec.norm(dim=1), dim=-1).mean()
        )

    def _compute_aux_reconstruction_loss(
        self, pi_gate_act: torch.Tensor, sae_in: torch.Tensor
    ) -> torch.Tensor:
        """Compute auxiliary reconstruction loss."""
        via_gate_reconstruction = pi_gate_act @ self.W_dec + self.b_dec
        return torch.sum((via_gate_reconstruction - sae_in) ** 2, dim=-1).mean()


class TopK(nn.Module):
    def __init__(
        self, k: int, postact_fn: Callable[[torch.Tensor], torch.Tensor] = nn.ReLU()
    ):
        super().__init__()
        self.k = k
        self.postact_fn = postact_fn

    def forward(self, x: torch.Tensor) -> torch.Tensor:


        topk = torch.topk(x, k=self.k, dim=-1)
        values = self.postact_fn(topk.values)
        result = torch.zeros_like(x)
        result.scatter_(-1, topk.indices, values)

        return result


def get_activation_fn(
    activation_fn: str, **kwargs: Any
) -> Callable[[torch.Tensor], torch.Tensor]:

    logging.info(
        f"get_activation_fn received: activation_fn={activation_fn}, kwargs={kwargs}"
    )

    if activation_fn == "relu":
        return torch.nn.ReLU()
    elif activation_fn == "tanh-relu":

        def tanh_relu(input: torch.Tensor) -> torch.Tensor:
            input = torch.relu(input)
            input = torch.tanh(input)
            return input

        return tanh_relu
    elif activation_fn == "topk":
        assert "k" in kwargs, "TopK activation function requires a k value."
        k = kwargs.get("k", 1)  # Default k to 1 if not provided
        postact_fn = kwargs.get(
            "postact_fn", nn.ReLU()
        )  # Default post-activation to ReLU if not provided
        return TopK(k, postact_fn)
    else:
        raise ValueError(f"Unknown activation function: {activation_fn}")<|MERGE_RESOLUTION|>--- conflicted
+++ resolved
@@ -606,7 +606,6 @@
         
     ):
 
-<<<<<<< HEAD
       
         # if self.cfg.cls_token_only and not self.cfg.is_training: # only pass in CLS token if CLS SAE
         #     remaining_patches = x[:, 1:, :]
@@ -614,15 +613,6 @@
         # if self.cfg.use_patches_only and not self.cfg.is_training: # only pass in patches token if Patch SAE
         #     remaining_patches = x[:, 0:1,:]
         #     x = x[:, 1:, :]
-=======
-        if not self.cfg.is_training:
-            if self.cfg.cls_token_only: # only pass in CLS token if CLS SAE
-                remaining_patches = x[:, 1:, :]
-                x = x[:, 0, :]
-            if self.cfg.use_patches_only: # only pass in patches token if Patch SAE
-                remaining_patches = x[:, 0,:]
-                x = x[:, 1:, :]
->>>>>>> a7b7b643
 
         # Encode input and get feature activations and pre-activation hidden state
         _, feature_acts, hidden_pre = self.encode(x, return_hidden_pre=True)
@@ -794,20 +784,13 @@
 
 
         
-<<<<<<< HEAD
         # if self.cfg.cls_token_only and not self.cfg.is_training:
         #     sae_out = torch.cat((sae_out, remaining_patches), dim=1)
         # if self.cfg.use_patches_only and not self.cfg.is_training:
         #     sae_out = torch.cat((remaining_patches, sae_out), dim=1)
-=======
-        if self.cfg.cls_token_only and not self.cfg.is_training:
-            sae_out = torch.cat((sae_out, remaining_patches), dim=1)
-        if self.cfg.use_patches_only and not self.cfg.is_training:
-            sae_out = torch.cat((remaining_patches, sae_out), dim=1)
         
         if self.cfg.return_out_only: # to work with HookedSAEViT efficiently
             return sae_out
->>>>>>> a7b7b643
 
         return (
             sae_out,
