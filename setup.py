--- conflicted
+++ resolved
@@ -14,12 +14,9 @@
     'scikit-learn', # Test dependency
     'datasets',
     'line_profiler',
-<<<<<<< HEAD
     'wandb'    
-=======
     'matplotlib',
     'wandb',    
->>>>>>> 2737ec17
 ]
 
 setup(
